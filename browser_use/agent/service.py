--- conflicted
+++ resolved
@@ -679,56 +679,25 @@
 			f'🤖 Step {self.state.n_steps + 1}: Calling LLM with {len(input_messages)} messages (model: {self.llm.model})...'
 		)
 
-<<<<<<< HEAD
 		try:
 			model_output = await self._get_model_output_with_retry(input_messages)
 			self.state.last_model_output = model_output
-=======
-			# If there are page-specific actions, add them as a special message for this step only
-			if page_filtered_actions:
-				page_action_message = f'For this page, these additional actions are available:\n{page_filtered_actions}'
-				self._message_manager._add_message_with_type(UserMessage(content=page_action_message), 'consistent')
->>>>>>> 9c08a17e
 
 			# Check again for paused/stopped state after getting model output
 			await self._raise_if_stopped_or_paused()
 
-<<<<<<< HEAD
 			self.state.n_steps += 1
-=======
-			if step_info and step_info.is_last_step():
-				# Add last step warning if needed
-				msg = 'Now comes your last step. Use only the "done" action now. No other actions - so here your action sequence must have length 1.'
-				msg += '\nIf the task is not yet fully finished as requested by the user, set success in "done" to false! E.g. if not all steps are fully completed.'
-				msg += '\nIf the task is fully finished, set success in "done" to true.'
-				msg += '\nInclude everything you found out for the ultimate task in the done text.'
-				self.logger.info('Last step finishing up')
-				self._message_manager._add_message_with_type(UserMessage(content=msg), 'consistent')
-				self.AgentOutput = self.DoneAgentOutput
-
-			input_messages = self._message_manager.get_messages()
-			self.logger.debug(
-				f'🤖 Step {self.state.n_steps + 1}: Calling LLM with {len(input_messages)} messages (model: {self.llm.model})...'
-			)
->>>>>>> 9c08a17e
 
 			# Handle callbacks and conversation saving
 			await self._handle_post_llm_processing(browser_state_summary, input_messages)
 
-			self._message_manager._remove_last_state_message()  # we dont want the whole state in the chat history
-
 			# check again if Ctrl+C was pressed before we commit the output to history
 			await self._raise_if_stopped_or_paused()
 
 			return model_output
 
-		except InterruptedError:
-			# Agent was paused during get_next_action - handle like main branch
-			self._message_manager._remove_last_state_message()
-			raise  # Re-raise to be caught by the outer try/except
 		except Exception as e:
 			# model call failed, remove last state message from history
-			self._message_manager._remove_last_state_message()
 			self.logger.error(f'❌ Step {self.state.n_steps + 1}: LLM call failed: {type(e).__name__}: {e}')
 			raise e
 
@@ -741,7 +710,6 @@
 		self.state.last_result = result
 		return result
 
-<<<<<<< HEAD
 	async def _prepare_step_context(
 		self, step_info: AgentStepInfo | None = None, step_start_time: float | None = None
 	) -> BrowserStateSummary:
@@ -768,7 +736,7 @@
 		# If there are page-specific actions, add them as a special message for this step only
 		if page_filtered_actions:
 			page_action_message = f'For this page, these additional actions are available:\n{page_filtered_actions}'
-			self._message_manager._add_message_with_type(UserMessage(content=page_action_message))
+			self._message_manager._add_message_with_type(UserMessage(content=page_action_message), 'consistent')
 
 		self.logger.debug(f'💬 Step {self.state.n_steps + 1}: Adding state message to context...')
 		self._message_manager.add_state_message(
@@ -781,14 +749,6 @@
 			sensitive_data=self.sensitive_data,
 			agent_history_list=self.state.history,  # Pass AgentHistoryList for screenshots
 		)
-=======
-				await self._raise_if_stopped_or_paused()
-
-			except Exception as e:
-				# model call failed
-				self.logger.error(f'❌ Step {self.state.n_steps + 1}: LLM call failed: {type(e).__name__}: {e}')
-				raise e
->>>>>>> 9c08a17e
 
 		await self._handle_final_step(step_info)
 		return browser_state_summary
@@ -802,7 +762,7 @@
 			msg += '\nIf the task is fully finished, set success in "done" to true.'
 			msg += '\nInclude everything you found out for the ultimate task in the done text.'
 			self.logger.info('Last step finishing up')
-			self._message_manager._add_message_with_type(UserMessage(content=msg))
+			self._message_manager._add_message_with_type(UserMessage(content=msg), 'consistent')
 			self.AgentOutput = self.DoneAgentOutput
 
 	async def _get_model_output_with_retry(self, input_messages: list[BaseMessage]) -> AgentOutput:
