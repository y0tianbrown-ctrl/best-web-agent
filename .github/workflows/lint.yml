name: lint
on:
  push:
    branches:
      - main
      - stable
      - 'releases/**'
    tags:
      - '*'
  pull_request:
    branches:
      - main
      - stable
      - 'releases/**'
  workflow_dispatch:

jobs:
  lint-syntax:
<<<<<<< HEAD
    name: syntax-errors
=======
    name: Syntax
>>>>>>> 4ea15ec9
    runs-on: ubuntu-latest
    if: (github.event_name != 'pull_request' && ! github.event.pull_request.head.repo.fork) || (github.event_name == 'pull_request' && (github.event.pull_request.head.repo.fork))
    steps:
      - uses: actions/checkout@v4
      - uses: astral-sh/setup-uv@v5
      - run: uv run ruff check --no-fix --select PLE

  lint-style:
    name: code-style
    runs-on: ubuntu-latest
    if: (github.event_name != 'pull_request' && ! github.event.pull_request.head.repo.fork) || (github.event_name == 'pull_request' && (github.event.pull_request.head.repo.fork))
    steps:
      - uses: actions/checkout@v4
      - name: Setup uv and cache packages
        uses: astral-sh/setup-uv@v5
      - run: uv run ruff check --no-fix --select PLE

  lint-style:
    name: Style
    runs-on: ubuntu-latest
    steps:
      - uses: actions/checkout@v4
      - name: Setup uv and cache packages
        uses: astral-sh/setup-uv@v5
      - run: uv run ruff format
      - run: uv run pre-commit run --all-files

  lint-typecheck:
<<<<<<< HEAD
    name: type-checker
    runs-on: ubuntu-latest
    if: (github.event_name != 'pull_request' && ! github.event.pull_request.head.repo.fork) || (github.event_name == 'pull_request' && (github.event.pull_request.head.repo.fork))
    steps:
      - uses: actions/checkout@v4
      - uses: astral-sh/setup-uv@v5
      - run: uv run pyright
=======
    name: pyright
    runs-on: ubuntu-latest
    steps:
      - uses: actions/checkout@v4
      - name: Setup uv and cache packages
        uses: astral-sh/setup-uv@v5
      - run: uv run pyright



        
>>>>>>> 4ea15ec9
<|MERGE_RESOLUTION|>--- conflicted
+++ resolved
@@ -16,11 +16,7 @@
 
 jobs:
   lint-syntax:
-<<<<<<< HEAD
     name: syntax-errors
-=======
-    name: Syntax
->>>>>>> 4ea15ec9
     runs-on: ubuntu-latest
     if: (github.event_name != 'pull_request' && ! github.event.pull_request.head.repo.fork) || (github.event_name == 'pull_request' && (github.event.pull_request.head.repo.fork))
     steps:
@@ -49,24 +45,10 @@
       - run: uv run pre-commit run --all-files
 
   lint-typecheck:
-<<<<<<< HEAD
     name: type-checker
     runs-on: ubuntu-latest
     if: (github.event_name != 'pull_request' && ! github.event.pull_request.head.repo.fork) || (github.event_name == 'pull_request' && (github.event.pull_request.head.repo.fork))
     steps:
       - uses: actions/checkout@v4
       - uses: astral-sh/setup-uv@v5
-      - run: uv run pyright
-=======
-    name: pyright
-    runs-on: ubuntu-latest
-    steps:
-      - uses: actions/checkout@v4
-      - name: Setup uv and cache packages
-        uses: astral-sh/setup-uv@v5
-      - run: uv run pyright
-
-
-
-        
->>>>>>> 4ea15ec9
+      - run: uv run pyright